--- conflicted
+++ resolved
@@ -177,18 +177,11 @@
 			EnhancedNetworking: b.config.AMIEnhancedNetworking,
 		},
 		&awscommon.StepKeyPair{
-<<<<<<< HEAD
-			Debug:          b.config.PackerDebug,
-			DebugKeyPath:   fmt.Sprintf("ec2_%s.pem", b.config.PackerBuildName),
-			KeyPairName:    b.config.TemporaryKeyPairName,
-			PrivateKeyFile: b.config.RunConfig.Comm.SSHPrivateKey,
-=======
 			Debug:                b.config.PackerDebug,
 			DebugKeyPath:         fmt.Sprintf("ec2_%s.pem", b.config.PackerBuildName),
+			KeyPairName:          b.config.TemporaryKeyPairName,
+			PrivateKeyFile:       b.config.RunConfig.Comm.SSHPrivateKey,
 			TemporaryKeyPairName: b.config.TemporaryKeyPairName,
-			KeyPairName:          b.config.SSHKeyPairName,
-			PrivateKeyFile:       b.config.SSHPrivateKeyFile,
->>>>>>> 43f08b26
 		},
 		&awscommon.StepSecurityGroup{
 			CommConfig:       &b.config.RunConfig.Comm,
