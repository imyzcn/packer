--- conflicted
+++ resolved
@@ -4,12 +4,8 @@
 
 import (
 	"bytes"
-<<<<<<< HEAD
-	"code.google.com/p/gosshold/ssh"
-=======
 	"code.google.com/p/go.crypto/ssh"
 	"fmt"
->>>>>>> f087ce16
 	"github.com/mitchellh/packer/packer"
 	"net"
 	"testing"
